// !$*UTF8*$!
{
	archiveVersion = 1;
	classes = {
	};
	objectVersion = 54;
	objects = {

/* Begin PBXBuildFile section */
		13B07FBF1A68108700A75B9A /* Images.xcassets in Resources */ = {isa = PBXBuildFile; fileRef = 13B07FB51A68108700A75B9A /* Images.xcassets */; };
		13F5109CC3D213BDBA557638 /* ExpoModulesProvider.swift in Sources */ = {isa = PBXBuildFile; fileRef = 24C8110CF1FA687B1CF20CB6 /* ExpoModulesProvider.swift */; };
		3E461D99554A48A4959DE609 /* SplashScreen.storyboard in Resources */ = {isa = PBXBuildFile; fileRef = AA286B85B6C04FC6940260E9 /* SplashScreen.storyboard */; };
		56B7561A589816DC9FC97E30 /* libPods-DNSChat.a in Frameworks */ = {isa = PBXBuildFile; fileRef = 0A23BD0A517D148787D411D8 /* libPods-DNSChat.a */; };
		8A61F2173926A13D9FF0B3BF /* PrivacyInfo.xcprivacy in Resources */ = {isa = PBXBuildFile; fileRef = 9CFEB8BC393AD507B4194456 /* PrivacyInfo.xcprivacy */; };
		BB2F792D24A3F905000567C9 /* Expo.plist in Resources */ = {isa = PBXBuildFile; fileRef = BB2F792C24A3F905000567C9 /* Expo.plist */; };
		F11748422D0307B40044C1D9 /* AppDelegate.swift in Sources */ = {isa = PBXBuildFile; fileRef = F11748412D0307B40044C1D9 /* AppDelegate.swift */; };
/* End PBXBuildFile section */

/* Begin PBXFileReference section */
		0A23BD0A517D148787D411D8 /* libPods-DNSChat.a */ = {isa = PBXFileReference; explicitFileType = archive.ar; includeInIndex = 0; path = "libPods-DNSChat.a"; sourceTree = BUILT_PRODUCTS_DIR; };
		13B07F961A680F5B00A75B9A /* DNSChat.app */ = {isa = PBXFileReference; explicitFileType = wrapper.application; includeInIndex = 0; path = DNSChat.app; sourceTree = BUILT_PRODUCTS_DIR; };
		13B07FB51A68108700A75B9A /* Images.xcassets */ = {isa = PBXFileReference; lastKnownFileType = folder.assetcatalog; name = Images.xcassets; path = DNSChat/Images.xcassets; sourceTree = "<group>"; };
		13B07FB61A68108700A75B9A /* Info.plist */ = {isa = PBXFileReference; fileEncoding = 4; lastKnownFileType = text.plist.xml; name = Info.plist; path = DNSChat/Info.plist; sourceTree = "<group>"; };
		24C8110CF1FA687B1CF20CB6 /* ExpoModulesProvider.swift */ = {isa = PBXFileReference; includeInIndex = 1; lastKnownFileType = sourcecode.swift; name = ExpoModulesProvider.swift; path = "Pods/Target Support Files/Pods-DNSChat/ExpoModulesProvider.swift"; sourceTree = "<group>"; };
		4B97A6D9B7961FA137BD51E1 /* Pods-DNSChat.release.xcconfig */ = {isa = PBXFileReference; includeInIndex = 1; lastKnownFileType = text.xcconfig; name = "Pods-DNSChat.release.xcconfig"; path = "Target Support Files/Pods-DNSChat/Pods-DNSChat.release.xcconfig"; sourceTree = "<group>"; };
		70F1ACE8F789A178D78D7AD9 /* Pods-DNSChat.debug.xcconfig */ = {isa = PBXFileReference; includeInIndex = 1; lastKnownFileType = text.xcconfig; name = "Pods-DNSChat.debug.xcconfig"; path = "Target Support Files/Pods-DNSChat/Pods-DNSChat.debug.xcconfig"; sourceTree = "<group>"; };
		9CFEB8BC393AD507B4194456 /* PrivacyInfo.xcprivacy */ = {isa = PBXFileReference; includeInIndex = 1; name = PrivacyInfo.xcprivacy; path = DNSChat/PrivacyInfo.xcprivacy; sourceTree = "<group>"; };
		AA286B85B6C04FC6940260E9 /* SplashScreen.storyboard */ = {isa = PBXFileReference; fileEncoding = 4; lastKnownFileType = file.storyboard; name = SplashScreen.storyboard; path = DNSChat/SplashScreen.storyboard; sourceTree = "<group>"; };
		BB2F792C24A3F905000567C9 /* Expo.plist */ = {isa = PBXFileReference; fileEncoding = 4; lastKnownFileType = text.plist.xml; path = Expo.plist; sourceTree = "<group>"; };
		ED297162215061F000B7C4FE /* JavaScriptCore.framework */ = {isa = PBXFileReference; lastKnownFileType = wrapper.framework; name = JavaScriptCore.framework; path = System/Library/Frameworks/JavaScriptCore.framework; sourceTree = SDKROOT; };
		F11748412D0307B40044C1D9 /* AppDelegate.swift */ = {isa = PBXFileReference; lastKnownFileType = sourcecode.swift; name = AppDelegate.swift; path = DNSChat/AppDelegate.swift; sourceTree = "<group>"; };
		F11748442D0722820044C1D9 /* DNSChat-Bridging-Header.h */ = {isa = PBXFileReference; lastKnownFileType = sourcecode.c.h; name = "DNSChat-Bridging-Header.h"; path = "DNSChat/DNSChat-Bridging-Header.h"; sourceTree = "<group>"; };
/* End PBXFileReference section */

/* Begin PBXFrameworksBuildPhase section */
		13B07F8C1A680F5B00A75B9A /* Frameworks */ = {
			isa = PBXFrameworksBuildPhase;
			buildActionMask = 2147483647;
			files = (
				56B7561A589816DC9FC97E30 /* libPods-DNSChat.a in Frameworks */,
			);
			runOnlyForDeploymentPostprocessing = 0;
		};
/* End PBXFrameworksBuildPhase section */

/* Begin PBXGroup section */
		13B07FAE1A68108700A75B9A /* DNSChat */ = {
			isa = PBXGroup;
			children = (
				F11748412D0307B40044C1D9 /* AppDelegate.swift */,
				F11748442D0722820044C1D9 /* DNSChat-Bridging-Header.h */,
				BB2F792B24A3F905000567C9 /* Supporting */,
				13B07FB51A68108700A75B9A /* Images.xcassets */,
				13B07FB61A68108700A75B9A /* Info.plist */,
				AA286B85B6C04FC6940260E9 /* SplashScreen.storyboard */,
				9CFEB8BC393AD507B4194456 /* PrivacyInfo.xcprivacy */,
			);
			name = DNSChat;
			sourceTree = "<group>";
		};
		1FC2CDAEF1AF7A8C14BE73AA /* ExpoModulesProviders */ = {
			isa = PBXGroup;
			children = (
				492D5F3F92EC9931A2FE85A1 /* DNSChat */,
			);
			name = ExpoModulesProviders;
			sourceTree = "<group>";
		};
		2D16E6871FA4F8E400B85C8A /* Frameworks */ = {
			isa = PBXGroup;
			children = (
				ED297162215061F000B7C4FE /* JavaScriptCore.framework */,
				0A23BD0A517D148787D411D8 /* libPods-DNSChat.a */,
			);
			name = Frameworks;
			sourceTree = "<group>";
		};
		492D5F3F92EC9931A2FE85A1 /* DNSChat */ = {
			isa = PBXGroup;
			children = (
				24C8110CF1FA687B1CF20CB6 /* ExpoModulesProvider.swift */,
			);
			name = DNSChat;
			sourceTree = "<group>";
		};
		832341AE1AAA6A7D00B99B32 /* Libraries */ = {
			isa = PBXGroup;
			children = (
			);
			name = Libraries;
			sourceTree = "<group>";
		};
		83CBB9F61A601CBA00E9B192 = {
			isa = PBXGroup;
			children = (
				13B07FAE1A68108700A75B9A /* DNSChat */,
				832341AE1AAA6A7D00B99B32 /* Libraries */,
				83CBBA001A601CBA00E9B192 /* Products */,
				2D16E6871FA4F8E400B85C8A /* Frameworks */,
				BAF958B4FCBB47C02877BF50 /* Pods */,
				1FC2CDAEF1AF7A8C14BE73AA /* ExpoModulesProviders */,
			);
			indentWidth = 2;
			sourceTree = "<group>";
			tabWidth = 2;
			usesTabs = 0;
		};
		83CBBA001A601CBA00E9B192 /* Products */ = {
			isa = PBXGroup;
			children = (
				13B07F961A680F5B00A75B9A /* DNSChat.app */,
			);
			name = Products;
			sourceTree = "<group>";
		};
		BAF958B4FCBB47C02877BF50 /* Pods */ = {
			isa = PBXGroup;
			children = (
				70F1ACE8F789A178D78D7AD9 /* Pods-DNSChat.debug.xcconfig */,
				4B97A6D9B7961FA137BD51E1 /* Pods-DNSChat.release.xcconfig */,
			);
			name = Pods;
			path = Pods;
			sourceTree = "<group>";
		};
		BB2F792B24A3F905000567C9 /* Supporting */ = {
			isa = PBXGroup;
			children = (
				BB2F792C24A3F905000567C9 /* Expo.plist */,
			);
			name = Supporting;
			path = DNSChat/Supporting;
			sourceTree = "<group>";
		};
/* End PBXGroup section */

/* Begin PBXNativeTarget section */
		13B07F861A680F5B00A75B9A /* DNSChat */ = {
			isa = PBXNativeTarget;
			buildConfigurationList = 13B07F931A680F5B00A75B9A /* Build configuration list for PBXNativeTarget "DNSChat" */;
			buildPhases = (
				08A4A3CD28434E44B6B9DE2E /* [CP] Check Pods Manifest.lock */,
				F5A2AA387DD38C2171C6DF68 /* [Expo] Configure project */,
				13B07F871A680F5B00A75B9A /* Sources */,
				13B07F8C1A680F5B00A75B9A /* Frameworks */,
				13B07F8E1A680F5B00A75B9A /* Resources */,
				00DD1BFF1BD5951E006B06BC /* Bundle React Native code and images */,
				800E24972A6A228C8D4807E9 /* [CP] Copy Pods Resources */,
<<<<<<< HEAD
				C2C840167867AD215A20C542 /* [CP] Embed Pods Frameworks */,
				F1A2B3C4D5E6F7A8B9C0D1E2 /* Copy Hermes dSYM Files */,
=======
				AD4249F990F42DA7CA69301E /* [CP] Embed Pods Frameworks */,
>>>>>>> 75f7855d
			);
			buildRules = (
			);
			dependencies = (
			);
			name = DNSChat;
			productName = DNSChat;
			productReference = 13B07F961A680F5B00A75B9A /* DNSChat.app */;
			productType = "com.apple.product-type.application";
		};
/* End PBXNativeTarget section */

/* Begin PBXProject section */
		83CBB9F71A601CBA00E9B192 /* Project object */ = {
			isa = PBXProject;
			attributes = {
				BuildIndependentTargetsInParallel = YES;
				LastUpgradeCheck = 1640;
				TargetAttributes = {
					13B07F861A680F5B00A75B9A = {
						LastSwiftMigration = 1250;
					};
				};
			};
			buildConfigurationList = 83CBB9FA1A601CBA00E9B192 /* Build configuration list for PBXProject "DNSChat" */;
			compatibilityVersion = "Xcode 3.2";
			developmentRegion = en;
			hasScannedForEncodings = 0;
			knownRegions = (
				en,
				Base,
			);
			mainGroup = 83CBB9F61A601CBA00E9B192;
			productRefGroup = 83CBBA001A601CBA00E9B192 /* Products */;
			projectDirPath = "";
			projectRoot = "";
			targets = (
				13B07F861A680F5B00A75B9A /* DNSChat */,
			);
		};
/* End PBXProject section */

/* Begin PBXResourcesBuildPhase section */
		13B07F8E1A680F5B00A75B9A /* Resources */ = {
			isa = PBXResourcesBuildPhase;
			buildActionMask = 2147483647;
			files = (
				BB2F792D24A3F905000567C9 /* Expo.plist in Resources */,
				13B07FBF1A68108700A75B9A /* Images.xcassets in Resources */,
				3E461D99554A48A4959DE609 /* SplashScreen.storyboard in Resources */,
				8A61F2173926A13D9FF0B3BF /* PrivacyInfo.xcprivacy in Resources */,
			);
			runOnlyForDeploymentPostprocessing = 0;
		};
/* End PBXResourcesBuildPhase section */

/* Begin PBXShellScriptBuildPhase section */
		00DD1BFF1BD5951E006B06BC /* Bundle React Native code and images */ = {
			isa = PBXShellScriptBuildPhase;
			alwaysOutOfDate = 1;
			buildActionMask = 2147483647;
			files = (
			);
			inputPaths = (
			);
			name = "Bundle React Native code and images";
			outputPaths = (
			);
			runOnlyForDeploymentPostprocessing = 0;
			shellPath = /bin/sh;
			shellScript = "if [[ -f \"$PODS_ROOT/../.xcode.env\" ]]; then\n  source \"$PODS_ROOT/../.xcode.env\"\nfi\nif [[ -f \"$PODS_ROOT/../.xcode.env.local\" ]]; then\n  source \"$PODS_ROOT/../.xcode.env.local\"\nfi\n\n# The project root by default is one level up from the ios directory\nexport PROJECT_ROOT=\"$PROJECT_DIR\"/..\n\nif [[ \"$CONFIGURATION\" = *Debug* ]]; then\n  export SKIP_BUNDLING=1\nfi\nif [[ -z \"$ENTRY_FILE\" ]]; then\n  # Set the entry JS file using the bundler's entry resolution.\n  export ENTRY_FILE=\"$(\"$NODE_BINARY\" -e \"require('expo/scripts/resolveAppEntry')\" \"$PROJECT_ROOT\" ios absolute | tail -n 1)\"\nfi\n\nif [[ -z \"$CLI_PATH\" ]]; then\n  # Use Expo CLI\n  export CLI_PATH=\"$(\"$NODE_BINARY\" --print \"require.resolve('@expo/cli', { paths: [require.resolve('expo/package.json')] })\")\"\nfi\nif [[ -z \"$BUNDLE_COMMAND\" ]]; then\n  # Default Expo CLI command for bundling\n  export BUNDLE_COMMAND=\"export:embed\"\nfi\n\n# Source .xcode.env.updates if it exists to allow\n# SKIP_BUNDLING to be unset if needed\nif [[ -f \"$PODS_ROOT/../.xcode.env.updates\" ]]; then\n  source \"$PODS_ROOT/../.xcode.env.updates\"\nfi\n# Source local changes to allow overrides\n# if needed\nif [[ -f \"$PODS_ROOT/../.xcode.env.local\" ]]; then\n  source \"$PODS_ROOT/../.xcode.env.local\"\nfi\n\n`\"$NODE_BINARY\" --print \"require('path').dirname(require.resolve('react-native/package.json')) + '/scripts/react-native-xcode.sh'\"`\n\n";
		};
		08A4A3CD28434E44B6B9DE2E /* [CP] Check Pods Manifest.lock */ = {
			isa = PBXShellScriptBuildPhase;
			buildActionMask = 2147483647;
			files = (
			);
			inputFileListPaths = (
			);
			inputPaths = (
				"${PODS_PODFILE_DIR_PATH}/Podfile.lock",
				"${PODS_ROOT}/Manifest.lock",
			);
			name = "[CP] Check Pods Manifest.lock";
			outputFileListPaths = (
			);
			outputPaths = (
				"$(DERIVED_FILE_DIR)/Pods-DNSChat-checkManifestLockResult.txt",
			);
			runOnlyForDeploymentPostprocessing = 0;
			shellPath = /bin/sh;
			shellScript = "diff \"${PODS_PODFILE_DIR_PATH}/Podfile.lock\" \"${PODS_ROOT}/Manifest.lock\" > /dev/null\nif [ $? != 0 ] ; then\n    # print error to STDERR\n    echo \"error: The sandbox is not in sync with the Podfile.lock. Run 'pod install' or update your CocoaPods installation.\" >&2\n    exit 1\nfi\n# This output is used by Xcode 'outputs' to avoid re-running this script phase.\necho \"SUCCESS\" > \"${SCRIPT_OUTPUT_FILE_0}\"\n";
			showEnvVarsInLog = 0;
		};
		800E24972A6A228C8D4807E9 /* [CP] Copy Pods Resources */ = {
			isa = PBXShellScriptBuildPhase;
			buildActionMask = 2147483647;
			files = (
			);
			inputPaths = (
				"${PODS_ROOT}/Target Support Files/Pods-DNSChat/Pods-DNSChat-resources.sh",
				"${PODS_CONFIGURATION_BUILD_DIR}/EXConstants/EXConstants.bundle",
				"${PODS_CONFIGURATION_BUILD_DIR}/EXConstants/ExpoConstants_privacy.bundle",
				"${PODS_CONFIGURATION_BUILD_DIR}/ExpoFileSystem/ExpoFileSystem_privacy.bundle",
				"${PODS_CONFIGURATION_BUILD_DIR}/ExpoSystemUI/ExpoSystemUI_privacy.bundle",
				"${PODS_CONFIGURATION_BUILD_DIR}/RCT-Folly/RCT-Folly_privacy.bundle",
				"${PODS_CONFIGURATION_BUILD_DIR}/RNCAsyncStorage/RNCAsyncStorage_resources.bundle",
				"${PODS_CONFIGURATION_BUILD_DIR}/RNSVG/RNSVGFilters.bundle",
				"${PODS_CONFIGURATION_BUILD_DIR}/React-Core/React-Core_privacy.bundle",
				"${PODS_CONFIGURATION_BUILD_DIR}/React-cxxreact/React-cxxreact_privacy.bundle",
				"${PODS_CONFIGURATION_BUILD_DIR}/boost/boost_privacy.bundle",
				"${PODS_CONFIGURATION_BUILD_DIR}/expo-dev-launcher/EXDevLauncher.bundle",
				"${PODS_CONFIGURATION_BUILD_DIR}/expo-dev-menu/EXDevMenu.bundle",
				"${PODS_CONFIGURATION_BUILD_DIR}/glog/glog_privacy.bundle",
			);
			name = "[CP] Copy Pods Resources";
			outputPaths = (
				"${TARGET_BUILD_DIR}/${UNLOCALIZED_RESOURCES_FOLDER_PATH}/EXConstants.bundle",
				"${TARGET_BUILD_DIR}/${UNLOCALIZED_RESOURCES_FOLDER_PATH}/ExpoConstants_privacy.bundle",
				"${TARGET_BUILD_DIR}/${UNLOCALIZED_RESOURCES_FOLDER_PATH}/ExpoFileSystem_privacy.bundle",
				"${TARGET_BUILD_DIR}/${UNLOCALIZED_RESOURCES_FOLDER_PATH}/ExpoSystemUI_privacy.bundle",
				"${TARGET_BUILD_DIR}/${UNLOCALIZED_RESOURCES_FOLDER_PATH}/RCT-Folly_privacy.bundle",
				"${TARGET_BUILD_DIR}/${UNLOCALIZED_RESOURCES_FOLDER_PATH}/RNCAsyncStorage_resources.bundle",
				"${TARGET_BUILD_DIR}/${UNLOCALIZED_RESOURCES_FOLDER_PATH}/RNSVGFilters.bundle",
				"${TARGET_BUILD_DIR}/${UNLOCALIZED_RESOURCES_FOLDER_PATH}/React-Core_privacy.bundle",
				"${TARGET_BUILD_DIR}/${UNLOCALIZED_RESOURCES_FOLDER_PATH}/React-cxxreact_privacy.bundle",
				"${TARGET_BUILD_DIR}/${UNLOCALIZED_RESOURCES_FOLDER_PATH}/boost_privacy.bundle",
				"${TARGET_BUILD_DIR}/${UNLOCALIZED_RESOURCES_FOLDER_PATH}/EXDevLauncher.bundle",
				"${TARGET_BUILD_DIR}/${UNLOCALIZED_RESOURCES_FOLDER_PATH}/EXDevMenu.bundle",
				"${TARGET_BUILD_DIR}/${UNLOCALIZED_RESOURCES_FOLDER_PATH}/glog_privacy.bundle",
			);
			runOnlyForDeploymentPostprocessing = 0;
			shellPath = /bin/sh;
			shellScript = "\"${PODS_ROOT}/Target Support Files/Pods-DNSChat/Pods-DNSChat-resources.sh\"\n";
			showEnvVarsInLog = 0;
		};
		AD4249F990F42DA7CA69301E /* [CP] Embed Pods Frameworks */ = {
			isa = PBXShellScriptBuildPhase;
			buildActionMask = 2147483647;
			files = (
			);
			inputPaths = (
				"${PODS_ROOT}/Target Support Files/Pods-DNSChat/Pods-DNSChat-frameworks.sh",
				"${PODS_XCFRAMEWORKS_BUILD_DIR}/hermes-engine/Pre-built/hermes.framework/hermes",
			);
			name = "[CP] Embed Pods Frameworks";
			outputPaths = (
				"${TARGET_BUILD_DIR}/${FRAMEWORKS_FOLDER_PATH}/hermes.framework",
			);
			runOnlyForDeploymentPostprocessing = 0;
			shellPath = /bin/sh;
			shellScript = "\"${PODS_ROOT}/Target Support Files/Pods-DNSChat/Pods-DNSChat-frameworks.sh\"\n";
			showEnvVarsInLog = 0;
		};
<<<<<<< HEAD
		F1A2B3C4D5E6F7A8B9C0D1E2 /* Copy Hermes dSYM Files */ = {
			isa = PBXShellScriptBuildPhase;
			buildActionMask = 2147483647;
			files = (
			);
			inputPaths = (
			);
			name = "Copy Hermes dSYM Files";
			outputPaths = (
			);
			runOnlyForDeploymentPostprocessing = 0;
			shellPath = /bin/bash;
			shellScript = "# Copy Hermes dSYM files for App Store Connect\n\"${PROJECT_DIR}/scripts/copy_hermes_dsym.sh\"\n";
			showEnvVarsInLog = 0;
=======
		F5A2AA387DD38C2171C6DF68 /* [Expo] Configure project */ = {
			isa = PBXShellScriptBuildPhase;
			alwaysOutOfDate = 1;
			buildActionMask = 2147483647;
			files = (
			);
			inputFileListPaths = (
			);
			inputPaths = (
			);
			name = "[Expo] Configure project";
			outputFileListPaths = (
			);
			outputPaths = (
			);
			runOnlyForDeploymentPostprocessing = 0;
			shellPath = /bin/sh;
			shellScript = "# This script configures Expo modules and generates the modules provider file.\nbash -l -c \"./Pods/Target\\ Support\\ Files/Pods-DNSChat/expo-configure-project.sh\"\n";
>>>>>>> 75f7855d
		};
/* End PBXShellScriptBuildPhase section */

/* Begin PBXSourcesBuildPhase section */
		13B07F871A680F5B00A75B9A /* Sources */ = {
			isa = PBXSourcesBuildPhase;
			buildActionMask = 2147483647;
			files = (
				F11748422D0307B40044C1D9 /* AppDelegate.swift in Sources */,
				13F5109CC3D213BDBA557638 /* ExpoModulesProvider.swift in Sources */,
			);
			runOnlyForDeploymentPostprocessing = 0;
		};
/* End PBXSourcesBuildPhase section */

/* Begin XCBuildConfiguration section */
		13B07F941A680F5B00A75B9A /* Debug */ = {
			isa = XCBuildConfiguration;
			baseConfigurationReference = 70F1ACE8F789A178D78D7AD9 /* Pods-DNSChat.debug.xcconfig */;
			buildSettings = {
				ASSETCATALOG_COMPILER_APPICON_NAME = AppIcon;
				CLANG_ENABLE_MODULES = YES;
				CODE_SIGN_ENTITLEMENTS = DNSChat/DNSChat.entitlements;
<<<<<<< HEAD
				CURRENT_PROJECT_VERSION = 2;
=======
				CURRENT_PROJECT_VERSION = 1;
>>>>>>> 75f7855d
				ENABLE_BITCODE = NO;
				GCC_PREPROCESSOR_DEFINITIONS = (
					"$(inherited)",
					"FB_SONARKIT_ENABLED=1",
				);
				INFOPLIST_FILE = DNSChat/Info.plist;
				IPHONEOS_DEPLOYMENT_TARGET = 16.0;
				LD_RUNPATH_SEARCH_PATHS = (
					"$(inherited)",
					"@executable_path/Frameworks",
				);
				MARKETING_VERSION = 1.0;
				OTHER_LDFLAGS = (
					"$(inherited)",
					"-ObjC",
					"-lc++",
				);
				OTHER_SWIFT_FLAGS = "$(inherited) -D EXPO_CONFIGURATION_DEBUG";
				PRODUCT_BUNDLE_IDENTIFIER = org.mvneves.dnschat;
				PRODUCT_NAME = DNSChat;
				SWIFT_OBJC_BRIDGING_HEADER = "DNSChat/DNSChat-Bridging-Header.h";
				SWIFT_OPTIMIZATION_LEVEL = "-Onone";
				SWIFT_VERSION = 5.0;
				TARGETED_DEVICE_FAMILY = "1,2";
				VERSIONING_SYSTEM = "apple-generic";
			};
			name = Debug;
		};
		13B07F951A680F5B00A75B9A /* Release */ = {
			isa = XCBuildConfiguration;
			baseConfigurationReference = 4B97A6D9B7961FA137BD51E1 /* Pods-DNSChat.release.xcconfig */;
			buildSettings = {
				ASSETCATALOG_COMPILER_APPICON_NAME = AppIcon;
				CLANG_ENABLE_MODULES = YES;
				CODE_SIGN_ENTITLEMENTS = DNSChat/DNSChat.entitlements;
<<<<<<< HEAD
				CURRENT_PROJECT_VERSION = 2;
=======
				CURRENT_PROJECT_VERSION = 1;
>>>>>>> 75f7855d
				INFOPLIST_FILE = DNSChat/Info.plist;
				IPHONEOS_DEPLOYMENT_TARGET = 16.0;
				LD_RUNPATH_SEARCH_PATHS = (
					"$(inherited)",
					"@executable_path/Frameworks",
				);
				MARKETING_VERSION = 1.0;
				OTHER_LDFLAGS = (
					"$(inherited)",
					"-ObjC",
					"-lc++",
				);
				OTHER_SWIFT_FLAGS = "$(inherited) -D EXPO_CONFIGURATION_RELEASE";
				PRODUCT_BUNDLE_IDENTIFIER = org.mvneves.dnschat;
				PRODUCT_NAME = DNSChat;
				SWIFT_OBJC_BRIDGING_HEADER = "DNSChat/DNSChat-Bridging-Header.h";
				SWIFT_VERSION = 5.0;
				TARGETED_DEVICE_FAMILY = "1,2";
				VERSIONING_SYSTEM = "apple-generic";
			};
			name = Release;
		};
		83CBBA201A601CBA00E9B192 /* Debug */ = {
			isa = XCBuildConfiguration;
			buildSettings = {
				ALWAYS_SEARCH_USER_PATHS = NO;
				CC = "$(REACT_NATIVE_PATH)/scripts/xcode/ccache-clang.sh";
				CCACHE_BINARY = /opt/homebrew/bin/ccache;
				CLANG_ANALYZER_LOCALIZABILITY_NONLOCALIZED = YES;
				CLANG_CXX_LANGUAGE_STANDARD = "c++20";
				CLANG_CXX_LIBRARY = "libc++";
				CLANG_ENABLE_MODULES = YES;
				CLANG_ENABLE_OBJC_ARC = YES;
				CLANG_WARN_BLOCK_CAPTURE_AUTORELEASING = YES;
				CLANG_WARN_BOOL_CONVERSION = YES;
				CLANG_WARN_COMMA = YES;
				CLANG_WARN_CONSTANT_CONVERSION = YES;
				CLANG_WARN_DEPRECATED_OBJC_IMPLEMENTATIONS = YES;
				CLANG_WARN_DIRECT_OBJC_ISA_USAGE = YES_ERROR;
				CLANG_WARN_EMPTY_BODY = YES;
				CLANG_WARN_ENUM_CONVERSION = YES;
				CLANG_WARN_INFINITE_RECURSION = YES;
				CLANG_WARN_INT_CONVERSION = YES;
				CLANG_WARN_NON_LITERAL_NULL_CONVERSION = YES;
				CLANG_WARN_OBJC_IMPLICIT_RETAIN_SELF = YES;
				CLANG_WARN_OBJC_LITERAL_CONVERSION = YES;
				CLANG_WARN_OBJC_ROOT_CLASS = YES_ERROR;
				CLANG_WARN_QUOTED_INCLUDE_IN_FRAMEWORK_HEADER = YES;
				CLANG_WARN_RANGE_LOOP_ANALYSIS = YES;
				CLANG_WARN_STRICT_PROTOTYPES = YES;
				CLANG_WARN_SUSPICIOUS_MOVE = YES;
				CLANG_WARN_UNREACHABLE_CODE = YES;
				CLANG_WARN__DUPLICATE_METHOD_MATCH = YES;
				"CODE_SIGN_IDENTITY[sdk=iphoneos*]" = "iPhone Developer";
				COPY_PHASE_STRIP = NO;
<<<<<<< HEAD
				DEVELOPMENT_TEAM = Q96FUTC5G8;
=======
				CXX = "$(REACT_NATIVE_PATH)/scripts/xcode/ccache-clang++.sh";
>>>>>>> 75f7855d
				ENABLE_STRICT_OBJC_MSGSEND = YES;
				ENABLE_TESTABILITY = YES;
				ENABLE_USER_SCRIPT_SANDBOXING = YES;
				GCC_C_LANGUAGE_STANDARD = gnu99;
				GCC_DYNAMIC_NO_PIC = NO;
				GCC_NO_COMMON_BLOCKS = YES;
				GCC_OPTIMIZATION_LEVEL = 0;
				GCC_PREPROCESSOR_DEFINITIONS = (
					"DEBUG=1",
					"$(inherited)",
				);
				GCC_SYMBOLS_PRIVATE_EXTERN = NO;
				GCC_WARN_64_TO_32_BIT_CONVERSION = YES;
				GCC_WARN_ABOUT_RETURN_TYPE = YES_ERROR;
				GCC_WARN_UNDECLARED_SELECTOR = YES;
				GCC_WARN_UNINITIALIZED_AUTOS = YES_AGGRESSIVE;
				GCC_WARN_UNUSED_FUNCTION = YES;
				GCC_WARN_UNUSED_VARIABLE = YES;
				IPHONEOS_DEPLOYMENT_TARGET = 15.1;
				LD = "$(REACT_NATIVE_PATH)/scripts/xcode/ccache-clang.sh";
				LDPLUSPLUS = "$(REACT_NATIVE_PATH)/scripts/xcode/ccache-clang++.sh";
				LD_RUNPATH_SEARCH_PATHS = (
					/usr/lib/swift,
					"$(inherited)",
				);
				LIBRARY_SEARCH_PATHS = "$(SDKROOT)/usr/lib/swift\"$(inherited)\"";
				MTL_ENABLE_DEBUG_INFO = YES;
				ONLY_ACTIVE_ARCH = YES;
				OTHER_LDFLAGS = (
					"$(inherited)",
					" ",
				);
				REACT_NATIVE_PATH = "${PODS_ROOT}/../../node_modules/react-native";
				SDKROOT = iphoneos;
				SWIFT_ACTIVE_COMPILATION_CONDITIONS = "$(inherited) DEBUG";
				USE_HERMES = true;
			};
			name = Debug;
		};
		83CBBA211A601CBA00E9B192 /* Release */ = {
			isa = XCBuildConfiguration;
			buildSettings = {
				ALWAYS_SEARCH_USER_PATHS = NO;
				CC = "$(REACT_NATIVE_PATH)/scripts/xcode/ccache-clang.sh";
				CCACHE_BINARY = /opt/homebrew/bin/ccache;
				CLANG_ANALYZER_LOCALIZABILITY_NONLOCALIZED = YES;
				CLANG_CXX_LANGUAGE_STANDARD = "c++20";
				CLANG_CXX_LIBRARY = "libc++";
				CLANG_ENABLE_MODULES = YES;
				CLANG_ENABLE_OBJC_ARC = YES;
				CLANG_WARN_BLOCK_CAPTURE_AUTORELEASING = YES;
				CLANG_WARN_BOOL_CONVERSION = YES;
				CLANG_WARN_COMMA = YES;
				CLANG_WARN_CONSTANT_CONVERSION = YES;
				CLANG_WARN_DEPRECATED_OBJC_IMPLEMENTATIONS = YES;
				CLANG_WARN_DIRECT_OBJC_ISA_USAGE = YES_ERROR;
				CLANG_WARN_EMPTY_BODY = YES;
				CLANG_WARN_ENUM_CONVERSION = YES;
				CLANG_WARN_INFINITE_RECURSION = YES;
				CLANG_WARN_INT_CONVERSION = YES;
				CLANG_WARN_NON_LITERAL_NULL_CONVERSION = YES;
				CLANG_WARN_OBJC_IMPLICIT_RETAIN_SELF = YES;
				CLANG_WARN_OBJC_LITERAL_CONVERSION = YES;
				CLANG_WARN_OBJC_ROOT_CLASS = YES_ERROR;
				CLANG_WARN_QUOTED_INCLUDE_IN_FRAMEWORK_HEADER = YES;
				CLANG_WARN_RANGE_LOOP_ANALYSIS = YES;
				CLANG_WARN_STRICT_PROTOTYPES = YES;
				CLANG_WARN_SUSPICIOUS_MOVE = YES;
				CLANG_WARN_UNREACHABLE_CODE = YES;
				CLANG_WARN__DUPLICATE_METHOD_MATCH = YES;
				"CODE_SIGN_IDENTITY[sdk=iphoneos*]" = "iPhone Developer";
				COPY_PHASE_STRIP = YES;
<<<<<<< HEAD
				DEVELOPMENT_TEAM = Q96FUTC5G8;
=======
				CXX = "$(REACT_NATIVE_PATH)/scripts/xcode/ccache-clang++.sh";
>>>>>>> 75f7855d
				ENABLE_NS_ASSERTIONS = NO;
				ENABLE_STRICT_OBJC_MSGSEND = YES;
				ENABLE_USER_SCRIPT_SANDBOXING = YES;
				GCC_C_LANGUAGE_STANDARD = gnu99;
				GCC_NO_COMMON_BLOCKS = YES;
				GCC_WARN_64_TO_32_BIT_CONVERSION = YES;
				GCC_WARN_ABOUT_RETURN_TYPE = YES_ERROR;
				GCC_WARN_UNDECLARED_SELECTOR = YES;
				GCC_WARN_UNINITIALIZED_AUTOS = YES_AGGRESSIVE;
				GCC_WARN_UNUSED_FUNCTION = YES;
				GCC_WARN_UNUSED_VARIABLE = YES;
				IPHONEOS_DEPLOYMENT_TARGET = 15.1;
				LD = "$(REACT_NATIVE_PATH)/scripts/xcode/ccache-clang.sh";
				LDPLUSPLUS = "$(REACT_NATIVE_PATH)/scripts/xcode/ccache-clang++.sh";
				LD_RUNPATH_SEARCH_PATHS = (
					/usr/lib/swift,
					"$(inherited)",
				);
				LIBRARY_SEARCH_PATHS = "$(SDKROOT)/usr/lib/swift\"$(inherited)\"";
				MTL_ENABLE_DEBUG_INFO = NO;
				OTHER_LDFLAGS = (
					"$(inherited)",
					" ",
				);
				REACT_NATIVE_PATH = "${PODS_ROOT}/../../node_modules/react-native";
				SDKROOT = iphoneos;
				SWIFT_COMPILATION_MODE = wholemodule;
				USE_HERMES = true;
				VALIDATE_PRODUCT = YES;
			};
			name = Release;
		};
/* End XCBuildConfiguration section */

/* Begin XCConfigurationList section */
		13B07F931A680F5B00A75B9A /* Build configuration list for PBXNativeTarget "DNSChat" */ = {
			isa = XCConfigurationList;
			buildConfigurations = (
				13B07F941A680F5B00A75B9A /* Debug */,
				13B07F951A680F5B00A75B9A /* Release */,
			);
			defaultConfigurationIsVisible = 0;
			defaultConfigurationName = Release;
		};
		83CBB9FA1A601CBA00E9B192 /* Build configuration list for PBXProject "DNSChat" */ = {
			isa = XCConfigurationList;
			buildConfigurations = (
				83CBBA201A601CBA00E9B192 /* Debug */,
				83CBBA211A601CBA00E9B192 /* Release */,
			);
			defaultConfigurationIsVisible = 0;
			defaultConfigurationName = Release;
		};
/* End XCConfigurationList section */
	};
	rootObject = 83CBB9F71A601CBA00E9B192 /* Project object */;
}<|MERGE_RESOLUTION|>--- conflicted
+++ resolved
@@ -146,12 +146,7 @@
 				13B07F8E1A680F5B00A75B9A /* Resources */,
 				00DD1BFF1BD5951E006B06BC /* Bundle React Native code and images */,
 				800E24972A6A228C8D4807E9 /* [CP] Copy Pods Resources */,
-<<<<<<< HEAD
-				C2C840167867AD215A20C542 /* [CP] Embed Pods Frameworks */,
-				F1A2B3C4D5E6F7A8B9C0D1E2 /* Copy Hermes dSYM Files */,
-=======
 				AD4249F990F42DA7CA69301E /* [CP] Embed Pods Frameworks */,
->>>>>>> 75f7855d
 			);
 			buildRules = (
 			);
@@ -168,8 +163,7 @@
 		83CBB9F71A601CBA00E9B192 /* Project object */ = {
 			isa = PBXProject;
 			attributes = {
-				BuildIndependentTargetsInParallel = YES;
-				LastUpgradeCheck = 1640;
+				LastUpgradeCheck = 1130;
 				TargetAttributes = {
 					13B07F861A680F5B00A75B9A = {
 						LastSwiftMigration = 1250;
@@ -306,22 +300,6 @@
 			shellScript = "\"${PODS_ROOT}/Target Support Files/Pods-DNSChat/Pods-DNSChat-frameworks.sh\"\n";
 			showEnvVarsInLog = 0;
 		};
-<<<<<<< HEAD
-		F1A2B3C4D5E6F7A8B9C0D1E2 /* Copy Hermes dSYM Files */ = {
-			isa = PBXShellScriptBuildPhase;
-			buildActionMask = 2147483647;
-			files = (
-			);
-			inputPaths = (
-			);
-			name = "Copy Hermes dSYM Files";
-			outputPaths = (
-			);
-			runOnlyForDeploymentPostprocessing = 0;
-			shellPath = /bin/bash;
-			shellScript = "# Copy Hermes dSYM files for App Store Connect\n\"${PROJECT_DIR}/scripts/copy_hermes_dsym.sh\"\n";
-			showEnvVarsInLog = 0;
-=======
 		F5A2AA387DD38C2171C6DF68 /* [Expo] Configure project */ = {
 			isa = PBXShellScriptBuildPhase;
 			alwaysOutOfDate = 1;
@@ -340,7 +318,6 @@
 			runOnlyForDeploymentPostprocessing = 0;
 			shellPath = /bin/sh;
 			shellScript = "# This script configures Expo modules and generates the modules provider file.\nbash -l -c \"./Pods/Target\\ Support\\ Files/Pods-DNSChat/expo-configure-project.sh\"\n";
->>>>>>> 75f7855d
 		};
 /* End PBXShellScriptBuildPhase section */
 
@@ -364,11 +341,7 @@
 				ASSETCATALOG_COMPILER_APPICON_NAME = AppIcon;
 				CLANG_ENABLE_MODULES = YES;
 				CODE_SIGN_ENTITLEMENTS = DNSChat/DNSChat.entitlements;
-<<<<<<< HEAD
-				CURRENT_PROJECT_VERSION = 2;
-=======
 				CURRENT_PROJECT_VERSION = 1;
->>>>>>> 75f7855d
 				ENABLE_BITCODE = NO;
 				GCC_PREPROCESSOR_DEFINITIONS = (
 					"$(inherited)",
@@ -404,11 +377,7 @@
 				ASSETCATALOG_COMPILER_APPICON_NAME = AppIcon;
 				CLANG_ENABLE_MODULES = YES;
 				CODE_SIGN_ENTITLEMENTS = DNSChat/DNSChat.entitlements;
-<<<<<<< HEAD
-				CURRENT_PROJECT_VERSION = 2;
-=======
 				CURRENT_PROJECT_VERSION = 1;
->>>>>>> 75f7855d
 				INFOPLIST_FILE = DNSChat/Info.plist;
 				IPHONEOS_DEPLOYMENT_TARGET = 16.0;
 				LD_RUNPATH_SEARCH_PATHS = (
@@ -456,7 +425,6 @@
 				CLANG_WARN_OBJC_IMPLICIT_RETAIN_SELF = YES;
 				CLANG_WARN_OBJC_LITERAL_CONVERSION = YES;
 				CLANG_WARN_OBJC_ROOT_CLASS = YES_ERROR;
-				CLANG_WARN_QUOTED_INCLUDE_IN_FRAMEWORK_HEADER = YES;
 				CLANG_WARN_RANGE_LOOP_ANALYSIS = YES;
 				CLANG_WARN_STRICT_PROTOTYPES = YES;
 				CLANG_WARN_SUSPICIOUS_MOVE = YES;
@@ -464,14 +432,9 @@
 				CLANG_WARN__DUPLICATE_METHOD_MATCH = YES;
 				"CODE_SIGN_IDENTITY[sdk=iphoneos*]" = "iPhone Developer";
 				COPY_PHASE_STRIP = NO;
-<<<<<<< HEAD
-				DEVELOPMENT_TEAM = Q96FUTC5G8;
-=======
 				CXX = "$(REACT_NATIVE_PATH)/scripts/xcode/ccache-clang++.sh";
->>>>>>> 75f7855d
 				ENABLE_STRICT_OBJC_MSGSEND = YES;
 				ENABLE_TESTABILITY = YES;
-				ENABLE_USER_SCRIPT_SANDBOXING = YES;
 				GCC_C_LANGUAGE_STANDARD = gnu99;
 				GCC_DYNAMIC_NO_PIC = NO;
 				GCC_NO_COMMON_BLOCKS = YES;
@@ -533,7 +496,6 @@
 				CLANG_WARN_OBJC_IMPLICIT_RETAIN_SELF = YES;
 				CLANG_WARN_OBJC_LITERAL_CONVERSION = YES;
 				CLANG_WARN_OBJC_ROOT_CLASS = YES_ERROR;
-				CLANG_WARN_QUOTED_INCLUDE_IN_FRAMEWORK_HEADER = YES;
 				CLANG_WARN_RANGE_LOOP_ANALYSIS = YES;
 				CLANG_WARN_STRICT_PROTOTYPES = YES;
 				CLANG_WARN_SUSPICIOUS_MOVE = YES;
@@ -541,14 +503,9 @@
 				CLANG_WARN__DUPLICATE_METHOD_MATCH = YES;
 				"CODE_SIGN_IDENTITY[sdk=iphoneos*]" = "iPhone Developer";
 				COPY_PHASE_STRIP = YES;
-<<<<<<< HEAD
-				DEVELOPMENT_TEAM = Q96FUTC5G8;
-=======
 				CXX = "$(REACT_NATIVE_PATH)/scripts/xcode/ccache-clang++.sh";
->>>>>>> 75f7855d
 				ENABLE_NS_ASSERTIONS = NO;
 				ENABLE_STRICT_OBJC_MSGSEND = YES;
-				ENABLE_USER_SCRIPT_SANDBOXING = YES;
 				GCC_C_LANGUAGE_STANDARD = gnu99;
 				GCC_NO_COMMON_BLOCKS = YES;
 				GCC_WARN_64_TO_32_BIT_CONVERSION = YES;
@@ -572,7 +529,6 @@
 				);
 				REACT_NATIVE_PATH = "${PODS_ROOT}/../../node_modules/react-native";
 				SDKROOT = iphoneos;
-				SWIFT_COMPILATION_MODE = wholemodule;
 				USE_HERMES = true;
 				VALIDATE_PRODUCT = YES;
 			};
